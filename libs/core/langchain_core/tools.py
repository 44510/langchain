"""Base implementation for tools or skills."""

from __future__ import annotations

import inspect
import typing
import warnings
from abc import abstractmethod
from inspect import signature
from typing import (
    Any,
    Awaitable,
    Callable,
    Dict,
    List,
    Mapping,
    Optional,
    Tuple,
    Type,
    Union,
)

from langchain_core.callbacks import (
    AsyncCallbackManager,
    AsyncCallbackManagerForToolRun,
    BaseCallbackManager,
    CallbackManager,
    CallbackManagerForToolRun,
    Callbacks,
)
from langchain_core.load.serializable import Serializable
from langchain_core.pydantic_v1 import (
    BaseModel,
    Extra,
    Field,
    ValidationError,
    create_model,
    root_validator,
    validate_arguments,
)
from langchain_core.runnables import (
    Runnable,
    RunnableConfig,
    RunnableSerializable,
    ensure_config,
)
from langchain_core.runnables.config import run_in_executor


class SchemaAnnotationError(TypeError):
    """Raised when 'args_schema' is missing or has an incorrect type annotation."""


def _create_subset_model(
<<<<<<< HEAD
    name: str,
    model: Type[BaseModel],
    field_names: list,
    descriptions: Optional[Mapping[str, str]] = None,
=======
    name: str, model: Type[BaseModel], field_names: list
>>>>>>> 73edf17b
) -> Type[BaseModel]:
    """Create a pydantic model with only a subset of model's fields."""
    fields = {}
    for field_name in field_names:
        field = model.__fields__[field_name]
<<<<<<< HEAD

=======
>>>>>>> 73edf17b
        t = (
            # this isn't perfect but should work for most functions
            field.outer_type_
            if field.required and not field.allow_none
            else Optional[field.outer_type_]
        )
<<<<<<< HEAD
        # Inject the description into the field_info
        description = descriptions.get(field_name) if descriptions else None
        if description:
            field.field_info.description = description
=======
>>>>>>> 73edf17b
        fields[field_name] = (t, field.field_info)
    rtn = create_model(name, **fields)  # type: ignore
    return rtn


def _get_filtered_args(
    inferred_model: Type[BaseModel],
    func: Callable,
) -> dict:
    """Get the arguments from a function's signature."""
    schema = inferred_model.schema()["properties"]
    valid_keys = signature(func).parameters
    return {k: schema[k] for k in valid_keys if k not in ("run_manager", "callbacks")}


def _get_description_from_annotation(ann: Any) -> Optional[str]:
    possible_descriptions = [
        arg for arg in typing.get_args(ann) if isinstance(arg, str)
    ]
    return "\n".join(possible_descriptions) if possible_descriptions else None


def _get_descriptions(func: Callable) -> Dict[str, str]:
    """Get the descriptions from a function's signature."""
    descriptions = {}
    for param in inspect.signature(func).parameters.values():
        if param.annotation is not inspect.Parameter.empty:
            description = _get_description_from_annotation(param.annotation)
            if description:
                descriptions[param.name] = description
    return descriptions


class _SchemaConfig:
    """Configuration for the pydantic model."""

    extra: Any = Extra.forbid
    arbitrary_types_allowed: bool = True


def create_schema_from_function(
    model_name: str,
    func: Callable,
) -> Type[BaseModel]:
    """Create a pydantic schema from a function's signature.
    Args:
        model_name: Name to assign to the generated pydandic schema
        func: Function to generate the schema from
    Returns:
        A pydantic model with the same arguments as the function
    """
    # https://docs.pydantic.dev/latest/usage/validation_decorator/
    validated = validate_arguments(func, config=_SchemaConfig)  # type: ignore
    inferred_model = validated.model  # type: ignore
    if "run_manager" in inferred_model.__fields__:
        del inferred_model.__fields__["run_manager"]
    if "callbacks" in inferred_model.__fields__:
        del inferred_model.__fields__["callbacks"]
    # Pydantic adds placeholder virtual fields we need to strip
    valid_properties = _get_filtered_args(inferred_model, func)
    # TODO: we could pass through additional metadata here
    descriptions = _get_descriptions(func)
    return _create_subset_model(
        f"{model_name}Schema",
        inferred_model,
        list(valid_properties),
        descriptions=descriptions,
    )


class ToolException(Exception):
    """Optional exception that tool throws when execution error occurs.

    When this exception is thrown, the agent will not stop working,
    but it will handle the exception according to the handle_tool_error
    variable of the tool, and the processing result will be returned
    to the agent as observation, and printed in red on the console.
    """

    pass


class BaseTool(RunnableSerializable[Union[str, Dict], Any]):
    """Interface LangChain tools must implement."""

    def __init_subclass__(cls, **kwargs: Any) -> None:
        """Create the definition of the new tool class."""
        super().__init_subclass__(**kwargs)

        args_schema_type = cls.__annotations__.get("args_schema", None)

        if args_schema_type is not None and args_schema_type == BaseModel:
            # Throw errors for common mis-annotations.
            # TODO: Use get_args / get_origin and fully
            # specify valid annotations.
            typehint_mandate = """
class ChildTool(BaseTool):
    ...
    args_schema: Type[BaseModel] = SchemaClass
    ..."""
            name = cls.__name__
            raise SchemaAnnotationError(
                f"Tool definition for {name} must include valid type annotations"
                f" for argument 'args_schema' to behave as expected.\n"
                f"Expected annotation of 'Type[BaseModel]'"
                f" but got '{args_schema_type}'.\n"
                f"Expected class looks like:\n"
                f"{typehint_mandate}"
            )

    name: str
    """The unique name of the tool that clearly communicates its purpose."""
    description: str
    """Used to tell the model how/when/why to use the tool.
    
    You can provide few-shot examples as a part of the description.
    """
    args_schema: Optional[Type[BaseModel]] = None
    """Pydantic model class to validate and parse the tool's input arguments."""
    return_direct: bool = False
    """Whether to return the tool's output directly. Setting this to True means
    
    that after the tool is called, the AgentExecutor will stop looping.
    """
    verbose: bool = False
    """Whether to log the tool's progress."""

    callbacks: Callbacks = Field(default=None, exclude=True)
    """Callbacks to be called during tool execution."""
    callback_manager: Optional[BaseCallbackManager] = Field(default=None, exclude=True)
    """Deprecated. Please use callbacks instead."""
    tags: Optional[List[str]] = None
    """Optional list of tags associated with the tool. Defaults to None
    These tags will be associated with each call to this tool,
    and passed as arguments to the handlers defined in `callbacks`.
    You can use these to eg identify a specific instance of a tool with its use case.
    """
    metadata: Optional[Dict[str, Any]] = None
    """Optional metadata associated with the tool. Defaults to None
    This metadata will be associated with each call to this tool,
    and passed as arguments to the handlers defined in `callbacks`.
    You can use these to eg identify a specific instance of a tool with its use case.
    """

    handle_tool_error: Optional[
        Union[bool, str, Callable[[ToolException], str]]
    ] = False
    """Handle the content of the ToolException thrown."""

    handle_validation_error: Optional[
        Union[bool, str, Callable[[ValidationError], str]]
    ] = False
    """Handle the content of the ValidationError thrown."""

    class Config(Serializable.Config):
        """Configuration for this pydantic object."""

        arbitrary_types_allowed = True

    @property
    def is_single_input(self) -> bool:
        """Whether the tool only accepts a single input."""
        keys = {k for k in self.args if k != "kwargs"}
        return len(keys) == 1

    @property
    def args(self) -> dict:
        if self.args_schema is not None:
            return self.args_schema.schema()["properties"]
        else:
            schema = create_schema_from_function(self.name, self._run)
            return schema.schema()["properties"]

    # --- Runnable ---

    def get_input_schema(
        self, config: Optional[RunnableConfig] = None
    ) -> Type[BaseModel]:
        """The tool's input schema."""
        if self.args_schema is not None:
            return self.args_schema
        else:
            return create_schema_from_function(self.name, self._run)

    def invoke(
        self,
        input: Union[str, Dict],
        config: Optional[RunnableConfig] = None,
        **kwargs: Any,
    ) -> Any:
        config = ensure_config(config)
        return self.run(
            input,
            callbacks=config.get("callbacks"),
            tags=config.get("tags"),
            metadata=config.get("metadata"),
            run_name=config.get("run_name"),
            **kwargs,
        )

    async def ainvoke(
        self,
        input: Union[str, Dict],
        config: Optional[RunnableConfig] = None,
        **kwargs: Any,
    ) -> Any:
        config = ensure_config(config)
        return await self.arun(
            input,
            callbacks=config.get("callbacks"),
            tags=config.get("tags"),
            metadata=config.get("metadata"),
            run_name=config.get("run_name"),
            **kwargs,
        )

    # --- Tool ---

    def _parse_input(
        self,
        tool_input: Union[str, Dict],
    ) -> Union[str, Dict[str, Any]]:
        """Convert tool input to pydantic model."""
        input_args = self.args_schema
        if isinstance(tool_input, str):
            if input_args is not None:
                key_ = next(iter(input_args.__fields__.keys()))
                input_args.validate({key_: tool_input})
            return tool_input
        else:
            if input_args is not None:
                result = input_args.parse_obj(tool_input)
                return {
                    k: getattr(result, k)
                    for k, v in result.dict().items()
                    if k in tool_input
                }
        return tool_input

    @root_validator()
    def raise_deprecation(cls, values: Dict) -> Dict:
        """Raise deprecation warning if callback_manager is used."""
        if values.get("callback_manager") is not None:
            warnings.warn(
                "callback_manager is deprecated. Please use callbacks instead.",
                DeprecationWarning,
            )
            values["callbacks"] = values.pop("callback_manager", None)
        return values

    @abstractmethod
    def _run(
        self,
        *args: Any,
        **kwargs: Any,
    ) -> Any:
        """Use the tool.

        Add run_manager: Optional[CallbackManagerForToolRun] = None
        to child implementations to enable tracing,
        """

    async def _arun(
        self,
        *args: Any,
        **kwargs: Any,
    ) -> Any:
        """Use the tool asynchronously.

        Add run_manager: Optional[AsyncCallbackManagerForToolRun] = None
        to child implementations to enable tracing,
        """
        return await run_in_executor(None, self._run, *args, **kwargs)

    def _to_args_and_kwargs(self, tool_input: Union[str, Dict]) -> Tuple[Tuple, Dict]:
        # For backwards compatibility, if run_input is a string,
        # pass as a positional argument.
        if isinstance(tool_input, str):
            return (tool_input,), {}
        else:
            return (), tool_input

    def run(
        self,
        tool_input: Union[str, Dict[str, Any]],
        verbose: Optional[bool] = None,
        start_color: Optional[str] = "green",
        color: Optional[str] = "green",
        callbacks: Callbacks = None,
        *,
        tags: Optional[List[str]] = None,
        metadata: Optional[Dict[str, Any]] = None,
        run_name: Optional[str] = None,
        **kwargs: Any,
    ) -> Any:
        """Run the tool."""
        if not self.verbose and verbose is not None:
            verbose_ = verbose
        else:
            verbose_ = self.verbose
        callback_manager = CallbackManager.configure(
            callbacks,
            self.callbacks,
            verbose_,
            tags,
            self.tags,
            metadata,
            self.metadata,
        )
        # TODO: maybe also pass through run_manager is _run supports kwargs
        new_arg_supported = signature(self._run).parameters.get("run_manager")
        run_manager = callback_manager.on_tool_start(
            {"name": self.name, "description": self.description},
            tool_input if isinstance(tool_input, str) else str(tool_input),
            color=start_color,
            name=run_name,
            # Inputs by definition should always be dicts.
            # For now, it's unclear whether this assumption is ever violated,
            # but if it is we will send a `None` value to the callback instead
            # And will need to address issue via a patch.
            inputs=None if isinstance(tool_input, str) else tool_input,
            **kwargs,
        )
        try:
            parsed_input = self._parse_input(tool_input)
            tool_args, tool_kwargs = self._to_args_and_kwargs(parsed_input)
            observation = (
                self._run(*tool_args, run_manager=run_manager, **tool_kwargs)
                if new_arg_supported
                else self._run(*tool_args, **tool_kwargs)
            )
        except ValidationError as e:
            if not self.handle_validation_error:
                raise e
            elif isinstance(self.handle_validation_error, bool):
                observation = "Tool input validation error"
            elif isinstance(self.handle_validation_error, str):
                observation = self.handle_validation_error
            elif callable(self.handle_validation_error):
                observation = self.handle_validation_error(e)
            else:
                raise ValueError(
                    f"Got unexpected type of `handle_validation_error`. Expected bool, "
                    f"str or callable. Received: {self.handle_validation_error}"
                )
            return observation
        except ToolException as e:
            if not self.handle_tool_error:
                run_manager.on_tool_error(e)
                raise e
            elif isinstance(self.handle_tool_error, bool):
                if e.args:
                    observation = e.args[0]
                else:
                    observation = "Tool execution error"
            elif isinstance(self.handle_tool_error, str):
                observation = self.handle_tool_error
            elif callable(self.handle_tool_error):
                observation = self.handle_tool_error(e)
            else:
                raise ValueError(
                    f"Got unexpected type of `handle_tool_error`. Expected bool, str "
                    f"or callable. Received: {self.handle_tool_error}"
                )
            run_manager.on_tool_end(
                str(observation), color="red", name=self.name, **kwargs
            )
            return observation
        except (Exception, KeyboardInterrupt) as e:
            run_manager.on_tool_error(e)
            raise e
        else:
            run_manager.on_tool_end(
                str(observation), color=color, name=self.name, **kwargs
            )
            return observation

    async def arun(
        self,
        tool_input: Union[str, Dict],
        verbose: Optional[bool] = None,
        start_color: Optional[str] = "green",
        color: Optional[str] = "green",
        callbacks: Callbacks = None,
        *,
        tags: Optional[List[str]] = None,
        metadata: Optional[Dict[str, Any]] = None,
        run_name: Optional[str] = None,
        **kwargs: Any,
    ) -> Any:
        """Run the tool asynchronously."""
        if not self.verbose and verbose is not None:
            verbose_ = verbose
        else:
            verbose_ = self.verbose
        callback_manager = AsyncCallbackManager.configure(
            callbacks,
            self.callbacks,
            verbose_,
            tags,
            self.tags,
            metadata,
            self.metadata,
        )
        new_arg_supported = signature(self._arun).parameters.get("run_manager")
        run_manager = await callback_manager.on_tool_start(
            {"name": self.name, "description": self.description},
            tool_input if isinstance(tool_input, str) else str(tool_input),
            color=start_color,
            name=run_name,
            inputs=tool_input,
            **kwargs,
        )
        try:
            parsed_input = self._parse_input(tool_input)
            # We then call the tool on the tool input to get an observation
            tool_args, tool_kwargs = self._to_args_and_kwargs(parsed_input)
            observation = (
                await self._arun(*tool_args, run_manager=run_manager, **tool_kwargs)
                if new_arg_supported
                else await self._arun(*tool_args, **tool_kwargs)
            )
        except ValidationError as e:
            if not self.handle_validation_error:
                raise e
            elif isinstance(self.handle_validation_error, bool):
                observation = "Tool input validation error"
            elif isinstance(self.handle_validation_error, str):
                observation = self.handle_validation_error
            elif callable(self.handle_validation_error):
                observation = self.handle_validation_error(e)
            else:
                raise ValueError(
                    f"Got unexpected type of `handle_validation_error`. Expected bool, "
                    f"str or callable. Received: {self.handle_validation_error}"
                )
            return observation
        except ToolException as e:
            if not self.handle_tool_error:
                await run_manager.on_tool_error(e)
                raise e
            elif isinstance(self.handle_tool_error, bool):
                if e.args:
                    observation = e.args[0]
                else:
                    observation = "Tool execution error"
            elif isinstance(self.handle_tool_error, str):
                observation = self.handle_tool_error
            elif callable(self.handle_tool_error):
                observation = self.handle_tool_error(e)
            else:
                raise ValueError(
                    f"Got unexpected type of `handle_tool_error`. Expected bool, str "
                    f"or callable. Received: {self.handle_tool_error}"
                )
            await run_manager.on_tool_end(
                str(observation), color="red", name=self.name, **kwargs
            )
            return observation
        except (Exception, KeyboardInterrupt) as e:
            await run_manager.on_tool_error(e)
            raise e
        else:
            await run_manager.on_tool_end(
                str(observation), color=color, name=self.name, **kwargs
            )
            return observation

    def __call__(self, tool_input: str, callbacks: Callbacks = None) -> str:
        """Make tool callable."""
        return self.run(tool_input, callbacks=callbacks)


class Tool(BaseTool):
    """Tool that takes in function or coroutine directly."""

    description: str = ""
    func: Optional[Callable[..., str]]
    """The function to run when the tool is called."""
    coroutine: Optional[Callable[..., Awaitable[str]]] = None
    """The asynchronous version of the function."""

    # --- Runnable ---

    async def ainvoke(
        self,
        input: Union[str, Dict],
        config: Optional[RunnableConfig] = None,
        **kwargs: Any,
    ) -> Any:
        if not self.coroutine:
            # If the tool does not implement async, fall back to default implementation
            return await run_in_executor(config, self.invoke, input, config, **kwargs)

        return await super().ainvoke(input, config, **kwargs)

    # --- Tool ---

    @property
    def args(self) -> dict:
        """The tool's input arguments."""
        if self.args_schema is not None:
            return self.args_schema.schema()["properties"]
        # For backwards compatibility, if the function signature is ambiguous,
        # assume it takes a single string input.
        return {"tool_input": {"type": "string"}}

    def _to_args_and_kwargs(self, tool_input: Union[str, Dict]) -> Tuple[Tuple, Dict]:
        """Convert tool input to pydantic model."""
        args, kwargs = super()._to_args_and_kwargs(tool_input)
        # For backwards compatibility. The tool must be run with a single input
        all_args = list(args) + list(kwargs.values())
        if len(all_args) != 1:
            raise ToolException(
                f"Too many arguments to single-input tool {self.name}."
                f" Args: {all_args}"
            )
        return tuple(all_args), {}

    def _run(
        self,
        *args: Any,
        run_manager: Optional[CallbackManagerForToolRun] = None,
        **kwargs: Any,
    ) -> Any:
        """Use the tool."""
        if self.func:
            new_argument_supported = signature(self.func).parameters.get("callbacks")
            return (
                self.func(
                    *args,
                    callbacks=run_manager.get_child() if run_manager else None,
                    **kwargs,
                )
                if new_argument_supported
                else self.func(*args, **kwargs)
            )
        raise NotImplementedError("Tool does not support sync")

    async def _arun(
        self,
        *args: Any,
        run_manager: Optional[AsyncCallbackManagerForToolRun] = None,
        **kwargs: Any,
    ) -> Any:
        """Use the tool asynchronously."""
        if self.coroutine:
            new_argument_supported = signature(self.coroutine).parameters.get(
                "callbacks"
            )
            return (
                await self.coroutine(
                    *args,
                    callbacks=run_manager.get_child() if run_manager else None,
                    **kwargs,
                )
                if new_argument_supported
                else await self.coroutine(*args, **kwargs)
            )
        else:
            return await run_in_executor(
                None,
                self._run,
                run_manager=run_manager.get_sync() if run_manager else None,
                *args,
                **kwargs,
            )

    # TODO: this is for backwards compatibility, remove in future
    def __init__(
        self, name: str, func: Optional[Callable], description: str, **kwargs: Any
    ) -> None:
        """Initialize tool."""
        super(Tool, self).__init__(
            name=name, func=func, description=description, **kwargs
        )

    @classmethod
    def from_function(
        cls,
        func: Optional[Callable],
        name: str,  # We keep these required to support backwards compatibility
        description: str,
        return_direct: bool = False,
        args_schema: Optional[Type[BaseModel]] = None,
        coroutine: Optional[
            Callable[..., Awaitable[Any]]
        ] = None,  # This is last for compatibility, but should be after func
        **kwargs: Any,
    ) -> Tool:
        """Initialize tool from a function."""
        if func is None and coroutine is None:
            raise ValueError("Function and/or coroutine must be provided")
        return cls(
            name=name,
            func=func,
            coroutine=coroutine,
            description=description,
            return_direct=return_direct,
            args_schema=args_schema,
            **kwargs,
        )


class StructuredTool(BaseTool):
    """Tool that can operate on any number of inputs."""

    description: str = ""
    args_schema: Type[BaseModel] = Field(..., description="The tool schema.")
    """The input arguments' schema."""
    func: Optional[Callable[..., Any]]
    """The function to run when the tool is called."""
    coroutine: Optional[Callable[..., Awaitable[Any]]] = None
    """The asynchronous version of the function."""

    # --- Runnable ---

    async def ainvoke(
        self,
        input: Union[str, Dict],
        config: Optional[RunnableConfig] = None,
        **kwargs: Any,
    ) -> Any:
        if not self.coroutine:
            # If the tool does not implement async, fall back to default implementation
            return await run_in_executor(config, self.invoke, input, config, **kwargs)

        return await super().ainvoke(input, config, **kwargs)

    # --- Tool ---

    @property
    def args(self) -> dict:
        """The tool's input arguments."""
        return self.args_schema.schema()["properties"]

    def _run(
        self,
        *args: Any,
        run_manager: Optional[CallbackManagerForToolRun] = None,
        **kwargs: Any,
    ) -> Any:
        """Use the tool."""
        if self.func:
            new_argument_supported = signature(self.func).parameters.get("callbacks")
            return (
                self.func(
                    *args,
                    callbacks=run_manager.get_child() if run_manager else None,
                    **kwargs,
                )
                if new_argument_supported
                else self.func(*args, **kwargs)
            )
        raise NotImplementedError("Tool does not support sync")

    async def _arun(
        self,
        *args: Any,
        run_manager: Optional[AsyncCallbackManagerForToolRun] = None,
        **kwargs: Any,
    ) -> str:
        """Use the tool asynchronously."""
        if self.coroutine:
            new_argument_supported = signature(self.coroutine).parameters.get(
                "callbacks"
            )
            return (
                await self.coroutine(
                    *args,
                    callbacks=run_manager.get_child() if run_manager else None,
                    **kwargs,
                )
                if new_argument_supported
                else await self.coroutine(*args, **kwargs)
            )
        return await run_in_executor(
            None,
            self._run,
            run_manager=run_manager.get_sync() if run_manager else None,
            *args,
            **kwargs,
        )

    @classmethod
    def from_function(
        cls,
        func: Optional[Callable] = None,
        coroutine: Optional[Callable[..., Awaitable[Any]]] = None,
        name: Optional[str] = None,
        description: Optional[str] = None,
        return_direct: bool = False,
        args_schema: Optional[Type[BaseModel]] = None,
        infer_schema: bool = True,
        **kwargs: Any,
    ) -> StructuredTool:
        """Create tool from a given function.

        A classmethod that helps to create a tool from a function.

        Args:
            func: The function from which to create a tool
            coroutine: The async function from which to create a tool
            name: The name of the tool. Defaults to the function name
            description: The description of the tool. Defaults to the function docstring
            return_direct: Whether to return the result directly or as a callback
            args_schema: The schema of the tool's input arguments
            infer_schema: Whether to infer the schema from the function's signature
            **kwargs: Additional arguments to pass to the tool

        Returns:
            The tool

        Examples:

            .. code-block:: python

                def add(a: int, b: int) -> int:
                    \"\"\"Add two numbers\"\"\"
                    return a + b
                tool = StructuredTool.from_function(add)
                tool.run(1, 2) # 3
        """

        if func is not None:
            source_function = func
        elif coroutine is not None:
            source_function = coroutine
        else:
            raise ValueError("Function and/or coroutine must be provided")
        name = name or source_function.__name__
        description = description or source_function.__doc__
        if description is None:
            raise ValueError(
                "Function must have a docstring if description not provided."
            )

        # Description example:
        # search_api(query: str) - Searches the API for the query.
        sig = signature(source_function)
        description = f"{name}{sig} - {description.strip()}"
        _args_schema = args_schema
        if _args_schema is None and infer_schema:
            # schema name is appended within function
            _args_schema = create_schema_from_function(name, source_function)
        return cls(
            name=name,
            func=func,
            coroutine=coroutine,
            args_schema=_args_schema,
            description=description,
            return_direct=return_direct,
            **kwargs,
        )


def tool(
    *args: Union[str, Callable, Runnable],
    return_direct: bool = False,
    args_schema: Optional[Type[BaseModel]] = None,
    infer_schema: bool = True,
) -> Callable:
    """Make tools out of functions, can be used with or without arguments.

    Args:
        *args: The arguments to the tool.
        return_direct: Whether to return directly from the tool rather
            than continuing the agent loop.
        args_schema: optional argument schema for user to specify
        infer_schema: Whether to infer the schema of the arguments from
            the function's signature. This also makes the resultant tool
            accept a dictionary input to its `run()` function.

    Requires:
        - Function must be of type (str) -> str
        - Function must have a docstring

    Examples:
        .. code-block:: python

            @tool
            def search_api(query: str) -> str:
                # Searches the API for the query.
                return

            @tool("search", return_direct=True)
            def search_api(query: str) -> str:
                # Searches the API for the query.
                return
    """

    def _make_with_name(tool_name: str) -> Callable:
        def _make_tool(dec_func: Union[Callable, Runnable]) -> BaseTool:
            if isinstance(dec_func, Runnable):
                runnable = dec_func

                if runnable.input_schema.schema().get("type") != "object":
                    raise ValueError("Runnable must have an object schema.")

                async def ainvoke_wrapper(
                    callbacks: Optional[Callbacks] = None, **kwargs: Any
                ) -> Any:
                    return await runnable.ainvoke(kwargs, {"callbacks": callbacks})

                def invoke_wrapper(
                    callbacks: Optional[Callbacks] = None, **kwargs: Any
                ) -> Any:
                    return runnable.invoke(kwargs, {"callbacks": callbacks})

                coroutine = ainvoke_wrapper
                func = invoke_wrapper
                schema: Optional[Type[BaseModel]] = runnable.input_schema
                description = repr(runnable)
            elif inspect.iscoroutinefunction(dec_func):
                coroutine = dec_func
                func = None
                schema = args_schema
                description = None
            else:
                coroutine = None
                func = dec_func
                schema = args_schema
                description = None

            if infer_schema or args_schema is not None:
                return StructuredTool.from_function(
                    func,
                    coroutine,
                    name=tool_name,
                    description=description,
                    return_direct=return_direct,
                    args_schema=schema,
                    infer_schema=infer_schema,
                )
            # If someone doesn't want a schema applied, we must treat it as
            # a simple string->string function
            if func.__doc__ is None:
                raise ValueError(
                    "Function must have a docstring if "
                    "description not provided and infer_schema is False."
                )
            return Tool(
                name=tool_name,
                func=func,
                description=f"{tool_name} tool",
                return_direct=return_direct,
                coroutine=coroutine,
            )

        return _make_tool

    if len(args) == 2 and isinstance(args[0], str) and isinstance(args[1], Runnable):
        return _make_with_name(args[0])(args[1])
    elif len(args) == 1 and isinstance(args[0], str):
        # if the argument is a string, then we use the string as the tool name
        # Example usage: @tool("search", return_direct=True)
        return _make_with_name(args[0])
    elif len(args) == 1 and callable(args[0]):
        # if the argument is a function, then we use the function name as the tool name
        # Example usage: @tool
        return _make_with_name(args[0].__name__)(args[0])
    elif len(args) == 0:
        # if there are no arguments, then we use the function name as the tool name
        # Example usage: @tool(return_direct=True)
        def _partial(func: Callable[[str], str]) -> BaseTool:
            return _make_with_name(func.__name__)(func)

        return _partial
    else:
        raise ValueError("Too many arguments for tool decorator")<|MERGE_RESOLUTION|>--- conflicted
+++ resolved
@@ -52,36 +52,25 @@
 
 
 def _create_subset_model(
-<<<<<<< HEAD
     name: str,
     model: Type[BaseModel],
     field_names: list,
     descriptions: Optional[Mapping[str, str]] = None,
-=======
-    name: str, model: Type[BaseModel], field_names: list
->>>>>>> 73edf17b
 ) -> Type[BaseModel]:
     """Create a pydantic model with only a subset of model's fields."""
     fields = {}
     for field_name in field_names:
         field = model.__fields__[field_name]
-<<<<<<< HEAD
-
-=======
->>>>>>> 73edf17b
         t = (
             # this isn't perfect but should work for most functions
             field.outer_type_
             if field.required and not field.allow_none
             else Optional[field.outer_type_]
         )
-<<<<<<< HEAD
         # Inject the description into the field_info
         description = descriptions.get(field_name) if descriptions else None
         if description:
             field.field_info.description = description
-=======
->>>>>>> 73edf17b
         fields[field_name] = (t, field.field_info)
     rtn = create_model(name, **fields)  # type: ignore
     return rtn
@@ -226,9 +215,9 @@
     You can use these to eg identify a specific instance of a tool with its use case.
     """
 
-    handle_tool_error: Optional[
-        Union[bool, str, Callable[[ToolException], str]]
-    ] = False
+    handle_tool_error: Optional[Union[bool, str, Callable[[ToolException], str]]] = (
+        False
+    )
     """Handle the content of the ToolException thrown."""
 
     handle_validation_error: Optional[
