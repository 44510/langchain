--- conflicted
+++ resolved
@@ -13,11 +13,6 @@
 [tool.poetry.dependencies]
 python = ">=3.8.1,<4.0"
 langchain-core = ">=0.0.10,<0.1"
-<<<<<<< HEAD
-langchain-community = { path = "../community", develop = true }
-langchain-openai = { path = "../partners/openai", develop = true }
-=======
->>>>>>> a74c03da
 pydantic = ">=1,<3"
 SQLAlchemy = ">=1.4,<3"
 requests = "^2"
