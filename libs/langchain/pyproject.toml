--- conflicted
+++ resolved
@@ -143,13 +143,8 @@
 google-cloud-documentai = {version = "^2.20.1", optional = true}
 fireworks-ai = {version = "^0.6.0", optional = true, python = ">=3.9,<4.0"}
 javelin-sdk = {version = "^0.1.8", optional = true}
-<<<<<<< HEAD
 deepsparse-nightly = {version = "^1.6.0.20231120", optional = true, python = ">=3.8.1,<3.12"}
-=======
 msal = {version = "^1.25.0", optional = true}
->>>>>>> bfc12a4a
-
-
 [tool.poetry.group.test.dependencies]
 # The only dependencies that should be added are
 # dependencies used for running tests (e.g., pytest, freezegun, response).
