--- conflicted
+++ resolved
@@ -1,8 +1,7 @@
-<<<<<<< HEAD
-from mongoengine.connection import connect, get_db
+from mongoengine import Document, connect, get_db
 from pymongo import MongoClient
 from typing import Iterable, List, Optional
-import pprint
+from pprint import pprint
 import ast
 
 def _format_index(index: dict) -> str:
@@ -13,12 +12,6 @@
         f'Name: {index["name"]}, Unique: {index["unique"]},'
         f' Keys: {{ {index_keys_formatted} }}'
     )
-
-=======
-from mongoengine import Document, StringField, IntField, ListField, connect
-from typing import Iterable, List, Optional
-from pprint import pprint
->>>>>>> 41f5fcdf
 
 class MongoDBDatabase:
     """MongoEngine wrapper around a database."""
@@ -37,7 +30,6 @@
         if not isinstance(sample_documents_in_collection_info, int):
             raise TypeError("sample_documents_in_collection_info must be an integer")
         
-<<<<<<< HEAD
         self._all_collections = set(get_db().list_collection_names())
 
         self._include_collections = set(include_collections) if include_collections else set()
@@ -59,19 +51,12 @@
             raise TypeError("sample_documents_in_collection_info must be an integer")
         self._sample_rows_in_table_info = sample_documents_in_collection_info
 
-=======
->>>>>>> 41f5fcdf
     @classmethod
     def from_uri(cls, database_uri: str, **kwargs):
         """Construct a MongoEngine engine from URI."""
         connection = connect(host=database_uri, **kwargs)
         return cls(connection, **kwargs)
-<<<<<<< HEAD
 
-=======
-    
-        
->>>>>>> 41f5fcdf
     @property
     def get_usable_collection_names(self) -> Iterable[str]:
         """Get names of collections available. """
@@ -79,6 +64,20 @@
         if self._include_collections:
             return sorted(self._include_collections)
         return sorted(self._all_collections - self._ignore_collections)
+    
+    
+    def get_usable_document_names(self, collection_name: str) -> Iterable[str]:
+        """Get names of documents available in a given collection."""
+        if collection_name not in self._ignore_collections:
+            # Check if the collection is included or not, if included fetch document names
+            if collection_name in self._include_collections:
+                documents = Document._get_collection(name=collection_name).find()
+                return sorted(doc["_id"] for doc in documents)
+            else:
+                # Fetch all documents in the collection
+                documents = Document._get_collection(name=collection_name).find()
+                return sorted(doc["_id"] for doc in documents)
+        return []
     
     
     def get_usable_document_names(self, collection_name: str) -> Iterable[str]:
@@ -113,16 +112,6 @@
 
         return f"Collection Information for '{collection_name}':\n{formatted_info}"
     
-<<<<<<< HEAD
-    def _get_collection_indexes(self, collection_name: str) -> str:
-        """Get indexes of a collection."""
-        db = get_db()
-        indexes = db[collection_name].index_information()
-        indexes_cleaned = [{"name": k, "key": v["key"], "unique": "unique" in v} 
-                           for k, v in indexes.items()]
-        indexes_formatted = "\n".join(map(_format_index, indexes_cleaned))
-        return f"Collection Indexes:\n{indexes_formatted}"
-=======
     
     def get_document_info(self, collection_names: Optional[List[str]] = None) -> str:
         """Get information about specified collections."""
@@ -160,9 +149,14 @@
         final_str = "\n\n".join(collections)
         return final_str
     
-    
-
->>>>>>> 41f5fcdf
+    def _get_collection_indexes(self, collection_name: str) -> str:
+        """Get indexes of a collection."""
+        db = get_db()
+        indexes = db[collection_name].index_information()
+        indexes_cleaned = [{"name": k, "key": v["key"], "unique": "unique" in v} 
+                           for k, v in indexes.items()]
+        indexes_formatted = "\n".join(map(_format_index, indexes_cleaned))
+        return f"Collection Indexes:\n{indexes_formatted}"
 
     def _get_sample_documents(self, collection_name: str) -> str:
         db = get_db()
@@ -176,4 +170,5 @@
         """Execute a command and return the result."""
         db = get_db()
         result = db.command(ast.literal_eval(command))
-        return f"Result:\n{result}"
+        return result
+
