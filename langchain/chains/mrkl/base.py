--- conflicted
+++ resolved
@@ -9,11 +9,7 @@
 from langchain.chains.router import LLMRouterChain
 from langchain.input import ChainedInput, get_color_mapping
 from langchain.llms.base import LLM
-<<<<<<< HEAD
-from langchain.prompts import Prompt
-=======
 from langchain.prompts import BasePromptTemplate, PromptTemplate
->>>>>>> a19ad935
 
 FINAL_ANSWER_ACTION = "Final Answer: "
 
@@ -63,7 +59,7 @@
         )
         tool_names = ", ".join([chain.action_name for chain in chain_configs])
         template = BASE_TEMPLATE.format(tools=tools, tool_names=tool_names)
-        prompt = Prompt(template=template, input_variables=["input"])
+        prompt = PromptTemplate(template=template, input_variables=["input"])
         llm_chain = LLMChain(llm=llm, prompt=prompt)
         stops = ["\nObservation"]
         super().__init__(llm_chain=llm_chain, stops=stops, **kwargs)
@@ -92,13 +88,8 @@
 
     llm: LLM
     """LLM wrapper to use as router."""
-<<<<<<< HEAD
     chain_configs: List[ChainConfig]
     """Chain configs this chain has access to."""
-=======
-    prompt: BasePromptTemplate
-    """Prompt to use as router."""
->>>>>>> a19ad935
     action_to_chain_map: Dict[str, Callable]
     """Mapping from action name to chain to execute."""
     input_key: str = "question"  #: :meta private:
@@ -143,15 +134,6 @@
                 ]
                 mrkl = MRKLChain.from_chains(llm, chains)
         """
-<<<<<<< HEAD
-=======
-        tools = "\n".join(
-            [f"{chain.action_name}: {chain.action_description}" for chain in chains]
-        )
-        tool_names = ", ".join([chain.action_name for chain in chains])
-        template = BASE_TEMPLATE.format(tools=tools, tool_names=tool_names)
-        prompt = PromptTemplate(template=template, input_variables=["input"])
->>>>>>> a19ad935
         action_to_chain_map = {chain.action_name: chain.action for chain in chains}
         return cls(
             llm=llm,
